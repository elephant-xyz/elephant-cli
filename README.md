# Elephant Network CLI

A command-line tool for Elephant Network oracles to manage their data on the Polygon blockchain. This tool helps you validate and submit data to the decentralized Elephant Network.

## Quick Start

### Installation

```bash
# Install globally (recommended)
npm install -g @elephant-xyz/cli

# Or use without installation
npx @elephant-xyz/cli --help
```

### Requirements

To use this tool, the oracle needs to have:

1.  Node.js 20.0 or higher.
2.  A custom JSON RPC URL for Polygon (e.g., from Alchemy or Infura).
3.  An exported Polygon private key (e.g., from MetaMask). For institutional oracles, an API key, domain, and oracle key ID are required.
4.  A Pinata JWT for IPFS uploads.
5.  Stable internet access.

## What You Can Do

The Elephant Network CLI provides three main workflows:

1. **🔍 Validate Only** - Check your data files for errors without uploading
2. **✅ Validate & Upload** - Process and upload your data files
3. **🔗 Submit to Blockchain** - Register your submissions on-chain

## Workflow 1: Preparing and Uploading Data

### Step 1: Organize Your Data

You can provide your data in two ways:

#### Option 1: Directory Structure

Structure your data directory like this:

```
your-data/
├── root_cid1/
│   └── data_group_schema_cid.json     # Your data file
├── root_cid2/
│   └── data_group_schema_cid.json     # Your data file
└── ...
```

#### Option 2: ZIP File

Alternatively, you can provide a ZIP file containing the same directory structure:

```bash
# Create a ZIP file of your data directory
zip -r your-data.zip your-data/

# Use the ZIP file with the CLI
elephant-cli validate your-data.zip
```

**Important:**

- Directory names must be root CIDs (a.k.a. seed CIDs) OR contain a seed datagroup file
- File names must be schema CIDs
- Files must contain valid JSON data
- Schema CIDs must point to valid data group schemas (see [Data Group Schema Requirements](#data-group-schema-requirements))

### **Seed Datagroup Support:**

Alternatively, you can use directories with any name as long as they contain a file named with the hardcoded seed datagroup schema CID: `bafkreif7ywbjxu3s6jfi6ginvmsufeux3cd5eujuivg2y7tmqt2qk4rsoe.json`

```
your-data/
├── property_data_set_1/          # Any name (not a CID)
│   ├── bafkreif7ywbjxu3s6jfi6ginvmsufeux3cd5eujuivg2y7tmqt2qk4rsoe.json  # Seed file
│   └── other_schema_cid.json     # Other data files
├── bafybe.../                    # Traditional CID directory
│   └── schema_cid.json           # Data file
└── ...
```

When using seed datagroup directories:

- The seed file is uploaded first to IPFS
- The CID of the uploaded seed file becomes the propertyCid for ALL files in that directory
- This allows flexible directory naming while maintaining traceability

### Data Group Schema Requirements

All schema CIDs used as file names must point to valid **data group schemas**. A data group schema is a JSON schema that describes an object with exactly two properties:

1. **`label`** - Can be any valid JSON schema definition
2. **`relationships`** - Can be any valid JSON schema definition

**Valid Data Group Schema Example:**

```json
{
  "type": "object",
  "properties": {
    "label": {
      "type": "string",
      "description": "Human-readable label for the data group"
    },
    "relationships": {
      "type": "array",
      "items": {
        "type": "object",
        "properties": {
          "type": { "type": "string" },
          "target": { "type": "string" }
        }
      }
    }
  },
  "required": ["label", "relationships"]
}
```

**Invalid Examples:**

```json
// ❌ Wrong: Missing relationships property
{
  "type": "object",
  "properties": {
    "label": { "type": "string" }
  }
}

// ❌ Wrong: Has extra properties
{
  "type": "object",
  "properties": {
    "label": { "type": "string" },
    "relationships": { "type": "array" },
    "extra": { "type": "string" }
  }
}

// ❌ Wrong: Not describing an object
{
  "type": "string"
}
```

**Where to Find Valid Schemas:**

Visit [https://lexicon.elephant.xyz](https://lexicon.elephant.xyz) to find valid data group schemas for your use case.

### Step 2: Validate Your Data (Optional but Recommended)

Before uploading, you can validate your data files without any credentials:

```bash
# Validate all files in your data directory
elephant-cli validate ./your-data

# Or validate from a ZIP file
elephant-cli validate ./your-data.zip
```

This command:

- Checks directory structure
- Validates JSON syntax
- Verifies data against schemas
- Reports all errors to `submit_errors.csv`
- Shows validation summary

No Pinata JWT or private key needed for validation!

### Step 3: Get Your Credentials

You'll need:

- **Private Key**: Your oracle wallet private key
- **Pinata JWT**: Token for IPFS uploads (get from [Pinata](https://pinata.cloud))

Set up environment variables (recommended):

```bash
# Create a .env file in your project directory
echo "ELEPHANT_PRIVATE_KEY=your_private_key_here" >> .env
echo "PINATA_JWT=your_pinata_jwt_here" >> .env
```

### Step 4: Validate and Upload (Dry Run First)

Always test first with `--dry-run`:

```bash
# Test without uploading (from directory)
elephant-cli validate-and-upload ./your-data --dry-run --output-csv test-results.csv
```

**What this does:**

- Validates your JSON files against the required schemas
- Converts file path references to IPFS CIDs
- Shows what would be uploaded (without actually uploading)
- Creates a CSV report

**IPLD Links Support:**
Your JSON data can reference other files using IPLD links:

Before upload

```json
{
  "from": { "/": "./property.json" },
  "to": { "/": "./address.json" }
}
```

After upload

```json
{
  "from": { "/": "bafybeifxyz123propertydata456..." },
  "to": { "/": "bafybeiabc789addressdata012..." }
}
```

You can also build arrays of links. After transformation, the array will be sorted alphabetically by CID:

Before upload:

```json
[
  {
    "/": "./property.json"
  },
  {
    "/": "./address.json"
  }
]
```

After upload:

```json
[
  {
    "/": "bafybeifxyz123propertydata456..."
  },
  {
    "/": "bafybeiabc789addressdata012..."
  }
]
```

The CLI automatically:

- Uploads referenced files to IPFS
- Converts file paths to IPFS CIDs (CIDv1 format)
- Creates proper IPLD-linked data structures
- Canonicalize the JSON files

Learn more: [IPLD Course](https://proto.school/course/ipld) | [IPFS Course](https://proto.school/course/ipfs)

### Step 5: Upload for Real

If dry run succeeds, upload your data:

```bash
# Upload from directory
elephant-cli validate-and-upload ./your-data --output-csv upload-results.csv
```

**What this does:**

- Validates all your data files
- Uploads valid files to IPFS via Pinata
- **NEW**: Automatically generates HTML fact sheets for each property
- Uploads HTML files to IPFS for easy web viewing
- Creates a CSV file with upload results and HTML links (needed for next step)

**HTML Fact Sheet Generation:**

The CLI now automatically generates beautiful HTML fact sheets for your properties:

- Installs/updates the fact-sheet tool automatically
- Generates self-contained HTML files with inline CSS and JavaScript
- Uploads HTML files to IPFS in parallel for faster processing
- Provides web-accessible links in the format: `http://dweb.link/ipfs/<cid>`
- Shows the first 5 property links in the console output
- All HTML links are saved in the CSV file for reference

Example output:

```
🌐 Property Fact Sheet Links:
  (Note: It may take a few minutes for pages to propagate through IPFS gateways)

  1. Property: bafkreitest1
     http://dweb.link/ipfs/bafkreihtmlcid1

  2. Property: bafkreitest2
     http://dweb.link/ipfs/bafkreihtmlcid2

  3. Property: bafkreitest3
     http://dweb.link/ipfs/bafkreihtmlcid3

  4. Property: bafkreitest4
     http://dweb.link/ipfs/bafkreihtmlcid4

  5. Property: bafkreitest5
     http://dweb.link/ipfs/bafkreihtmlcid5

  ... and 15 more properties.

📄 All HTML links have been saved to: upload-results.csv
  Please check this file for the complete list of property fact sheet URLs.
```

## Workflow 2: Submitting to Blockchain

### Step 1: Review Upload Results

Check the CSV file from the previous step (`upload-results.csv`). It contains:

- Root CIDs (a.k.a. seed CIDs)
- Data group CIDs
- Your uploaded data CIDs
- File paths and timestamps
- HTML fact sheet links for web viewing

### Step 2: Submit to Contract (Dry Run First)

Test the blockchain submission:

```bash
elephant-cli submit-to-contract upload-results.csv --dry-run
```

**What this does:**

- Verifies your data differs from existing consensus
- Checks you haven't already submitted the same data
- Shows what transactions would be sent (without sending them)

### Step 3: Submit for Real

If dry run succeeds, submit to the blockchain:

```bash
elephant-cli submit-to-contract upload-results.csv --gas-price 30
```

**What this does:**

- Submits your data hashes to the Elephant Network smart contract
- Groups submissions into batches for efficiency
- **NEW**: Returns immediately after submission (no waiting for confirmations)
- **NEW**: Saves transaction IDs to a CSV file for tracking
- **NEW**: Displays transaction IDs in console when less than 5 transactions

**Transaction Tracking:**

The CLI now automatically tracks all submitted transactions:

- Generates a CSV file with transaction details (hash, batch index, item count, timestamp, status)
- Default filename: `transaction-ids-{timestamp}.csv` in the reports directory
- Use `--transaction-ids-csv` to specify a custom output path
- When submitting less than 5 transactions, IDs are displayed directly in the console
- **All transactions are marked as "pending" - use `check-transaction-status` to check their status**

Example output for small submissions:

```
📝 Transaction IDs:
  0x1234567890abcdef1234567890abcdef1234567890abcdef1234567890abcdef
  0xabcdef1234567890abcdef1234567890abcdef1234567890abcdef1234567890
  0xfedcba0987654321fedcba0987654321fedcba0987654321fedcba0987654321
```

<<<<<<< HEAD
## Workflow 3: Reconstructing Data from IPFS

The `reconstruct-data` command allows you to download and reconstruct a complete data tree from an IPFS CID, resolving all linked data references.

### Usage

```bash
# Basic usage - reconstruct data from a CID
elephant-cli reconstruct-data <cid>

# Specify custom IPFS gateway
elephant-cli reconstruct-data <cid> --gateway https://ipfs.io/ipfs

# Specify custom output directory
elephant-cli reconstruct-data <cid> --output-dir ./reconstructed-data
```

### What It Does

This command:
- Downloads the initial CID content from IPFS
- Recursively follows and downloads all CID references in the data
- Replaces CID references with local file paths
- Preserves the data structure and relationships
- Saves all files locally for offline access

### Example

```bash
# Reconstruct data from a known CID
elephant-cli reconstruct-data QmWUnTmuodSYEuHVPgxtrARGra2VpzsusAp4FqT9FWobuU

# Output structure:
# data/data_QmWUnTmuodSYEuHVPgxtrARGra2VpzsusAp4FqT9FWobuU/
# ├── QmWUnTmuodSYEuHVPgxtrARGra2VpzsusAp4FqT9FWobuU.json
# ├── relationships_child1.json
# ├── relationships_child2.json
# └── ...
```

### Features

- **Automatic CID Resolution**: Follows `{"/": "CID"}` references
- **Path Replacement**: Converts CID references to relative file paths
- **Datagroup Mapping**: Uses `datagroups_cids.json` for human-readable filenames
- **Rate Limiting**: Handles IPFS gateway rate limits with exponential backoff
- **Progress Tracking**: Shows download progress and status

### Options

- `-g, --gateway <url>`: IPFS gateway URL (default: `https://gateway.pinata.cloud/ipfs`)
- `-o, --output-dir <path>`: Output directory for reconstructed data (default: `data`)
=======
### Step 4: Check Transaction Status

Check the status of your submitted transactions:

```bash
elephant-cli check-transaction-status transaction-ids.csv
```

**What this does:**

- Reads transaction IDs from the CSV file
- Checks current status on the blockchain (success/failed/pending)
- Updates the CSV with current status, block numbers, and gas used
- Shows a summary of transaction statuses

**Options:**

```bash
# Specify output file
elephant-cli check-transaction-status transaction-ids.csv --output-csv status-update.csv

# Control concurrent checks
elephant-cli check-transaction-status transaction-ids.csv --max-concurrent 20

# Use custom RPC
elephant-cli check-transaction-status transaction-ids.csv --rpc-url https://polygon-rpc.com
```
>>>>>>> ccc91ee8

## Advanced Features

### Custom Configuration

```bash
# Control upload concurrency
elephant-cli validate-and-upload ./data --max-concurrent-uploads 5

# Custom gas price for submissions
elephant-cli submit-to-contract results.csv --gas-price 50
# Or let the network decide
elephant-cli submit-to-contract results.csv --gas-price auto

# Save transaction IDs to a specific file
elephant-cli submit-to-contract results.csv --transaction-ids-csv my-transactions.csv
```

### Cold Wallet & External Signing

For enhanced security, you can generate unsigned transactions for signing on an offline device:

```bash
# Generate unsigned transactions without exposing your private key
elephant-cli submit-to-contract upload-results.csv \
  --dry-run \
  --unsigned-transactions-json unsigned-txs.json \
  --from-address 0x742d35Cc6634C0532925a3b844Bc9e7595f89ce0
```

### Centralized API Submission

Submit data through a centralized API instead of directly to the blockchain:

```bash
# Submit via API (no private key needed)
elephant-cli submit-to-contract upload-results.csv \
  --domain oracles.staircaseapi.com \
  --api-key YOUR_API_KEY \
  --oracle-key-id YOUR_ORACLE_KEY_ID \
  --from-address 0x742d35Cc6634C0532925a3b844Bc9e7595f89ce0
```

This mode:

- Generates unsigned transactions locally
- Submits them to the API for signing
- **NEW**: Returns immediately after submission (no waiting)
- Reports status as "pending" in `transaction-status.csv`
- Use `check-transaction-status` command to check transaction status

See [API Submission Documentation](./docs/API-SUBMISSION.md) for details.

**What this does:**

- Creates a JSON file with EIP-1474 compatible unsigned transactions
- No private key required - specify the sender address directly
- Perfect for cold wallet workflows and hardware wallet signing
- Transactions can be signed offline and submitted later

**Output Format:**

The generated JSON follows the [EIP-1474 standard](https://eips.ethereum.org/EIPS/eip-1474) for `eth_sendTransaction`:

```json
[
  {
    "from": "0x742d35Cc6634C0532925a3b844Bc9e7595f89ce0",
    "to": "0x79D5046e34D4A56D357E12636A18da6eaEfe0586",
    "gas": "0x18741",
    "gasPrice": "0x6fc23ac00",
    "value": "0x0",
    "data": "0xb35d6ef2...",
    "nonce": "0x0",
    "type": "0x0"
  }
]
```

**Use Cases:**

- **Cold Storage**: Generate transactions on an online machine, sign on offline device
- **Hardware Wallets**: Export transactions for signing with Ledger, Trezor, etc.
- **Multi-signature**: Prepare transactions for multiple signers
- **Gas Optimization**: Generate now, submit when gas prices are lower

## Common Command Options

### Validate Options

- `--output-csv <file>` - Error report file name (default: submit_errors.csv)
- `--max-concurrent-tasks <num>` - Control validation speed

### Validate and Upload Options

- `--pinata-jwt <token>` - Pinata API token (or use PINATA_JWT env var)
- `--output-csv <file>` - Results file name (default: upload-results.csv)
- `--max-concurrent-uploads <num>` - Control upload speed
- `--dry-run` - Test without uploading

### Submit to Contract Options

- `--private-key <key>` - Wallet private key (or use ELEPHANT_PRIVATE_KEY env var)
- `--rpc-url <url>` - Custom RPC endpoint
- `--contract-address <address>` - Custom smart contract address
- `--gas-price <value>` - Gas price in Gwei or 'auto' (default: 30)
- `--transaction-batch-size <num>` - Items per transaction (default: 200)
- `--dry-run` - Test without submitting
- `--unsigned-transactions-json <file>` - Generate unsigned transactions for external signing (dry-run only)
- `--from-address <address>` - Specify sender address for unsigned transactions (makes private key optional)
- `--transaction-ids-csv <file>` - Output CSV file for transaction IDs (default: transaction-ids-{timestamp}.csv)

## Troubleshooting

### Common Issues

**"Invalid oracle address"**

- Use a valid Ethereum address format: `0x1234...` (42 characters)

**"No data found"**

- Check your oracle address is correct
- Verify you have data in the specified period

**"Validation failed"**

- Check your JSON files match the required schema
- Ensure file paths exist for IPLD links
- Review error details in the generated error CSV

**"Schema CID is not a valid data group schema"**

- Verify the schema CID points to a valid data group schema
- Data group schemas must have exactly two properties: `label` and `relationships`
- Visit [https://lexicon.elephant.xyz](https://lexicon.elephant.xyz) to find valid schemas

**"Upload failed"**

- Verify your Pinata JWT token is valid
- Check your internet connection
- Try reducing `--max-concurrent-uploads`

**"Transaction failed"**

- Ensure your private key has sufficient MATIC for gas
- Try increasing `--gas-price`
- Check you haven't already submitted the same data

### Getting Help

```bash
# View all commands
elephant-cli --help

# Get help for specific command
elephant-cli validate --help
elephant-cli validate-and-upload --help
elephant-cli submit-to-contract --help
elephant-cli reconstruct-data --help
```

### Debug Mode

Set `DEBUG=elephant:*` environment variable for detailed logging:

```bash
# Debug with directory input
DEBUG=elephant:* elephant-cli validate-and-upload ./your-data
```

## Network Information

- **Blockchain**: Polygon Mainnet
- **Smart Contract**: `0x79D5046e34D4A56D357E12636A18da6eaEfe0586`
- **Default RPC**: `https://rpc.therpc.io/polygon`
- **Default IPFS Gateway**: `https://gateway.pinata.cloud/ipfs/`

## Security Notes

- Never share your private keys
- Use environment variables for sensitive data
- Always test with `--dry-run` first
- Keep your `.env` file secure and never commit it to version control

## Support

- **Documentation**: [Elephant Lexicon](https://lexicon.elephant.xyz/)
- **Issues**: Report problems via GitHub issues
- **Community**: Join the Elephant Network community for support

## License

MIT<|MERGE_RESOLUTION|>--- conflicted
+++ resolved
@@ -380,60 +380,6 @@
   0xfedcba0987654321fedcba0987654321fedcba0987654321fedcba0987654321
 ```
 
-<<<<<<< HEAD
-## Workflow 3: Reconstructing Data from IPFS
-
-The `reconstruct-data` command allows you to download and reconstruct a complete data tree from an IPFS CID, resolving all linked data references.
-
-### Usage
-
-```bash
-# Basic usage - reconstruct data from a CID
-elephant-cli reconstruct-data <cid>
-
-# Specify custom IPFS gateway
-elephant-cli reconstruct-data <cid> --gateway https://ipfs.io/ipfs
-
-# Specify custom output directory
-elephant-cli reconstruct-data <cid> --output-dir ./reconstructed-data
-```
-
-### What It Does
-
-This command:
-- Downloads the initial CID content from IPFS
-- Recursively follows and downloads all CID references in the data
-- Replaces CID references with local file paths
-- Preserves the data structure and relationships
-- Saves all files locally for offline access
-
-### Example
-
-```bash
-# Reconstruct data from a known CID
-elephant-cli reconstruct-data QmWUnTmuodSYEuHVPgxtrARGra2VpzsusAp4FqT9FWobuU
-
-# Output structure:
-# data/data_QmWUnTmuodSYEuHVPgxtrARGra2VpzsusAp4FqT9FWobuU/
-# ├── QmWUnTmuodSYEuHVPgxtrARGra2VpzsusAp4FqT9FWobuU.json
-# ├── relationships_child1.json
-# ├── relationships_child2.json
-# └── ...
-```
-
-### Features
-
-- **Automatic CID Resolution**: Follows `{"/": "CID"}` references
-- **Path Replacement**: Converts CID references to relative file paths
-- **Datagroup Mapping**: Uses `datagroups_cids.json` for human-readable filenames
-- **Rate Limiting**: Handles IPFS gateway rate limits with exponential backoff
-- **Progress Tracking**: Shows download progress and status
-
-### Options
-
-- `-g, --gateway <url>`: IPFS gateway URL (default: `https://gateway.pinata.cloud/ipfs`)
-- `-o, --output-dir <path>`: Output directory for reconstructed data (default: `data`)
-=======
 ### Step 4: Check Transaction Status
 
 Check the status of your submitted transactions:
@@ -461,7 +407,6 @@
 # Use custom RPC
 elephant-cli check-transaction-status transaction-ids.csv --rpc-url https://polygon-rpc.com
 ```
->>>>>>> ccc91ee8
 
 ## Advanced Features
 
