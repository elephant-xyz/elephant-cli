--- conflicted
+++ resolved
@@ -48,7 +48,6 @@
   headers?: string;
 }
 
-<<<<<<< HEAD
 interface AddressData {
   source_http_request: SourceHttpRequest;
   request_identifier: string;
@@ -91,8 +90,6 @@
     .join(' ');
 }
 
-=======
->>>>>>> ebd43c42
 export function registerTransformCommand(program: Command) {
   program
     .command('transform')
