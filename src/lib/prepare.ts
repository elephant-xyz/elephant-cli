import path from 'path';
import { tmpdir } from 'os';
import AdmZip from 'adm-zip';
import { promises as fs } from 'fs';
import { extractZipToTemp } from '../utils/zip.js';
<<<<<<< HEAD
import chalk from 'chalk';
import { PrepareOptions, Request } from './types.js';
import { withBrowser } from './withBrowser.js';
import { withFetch } from './withFetch.js';
import { withBrowserFlow } from './withBrowserFlow.js';
import { workflow } from './workflow.js';
=======
import { PREPARE_DEFAULT_ERROR_HTML_PATTERNS } from '../config/constants.js';
import { logger } from '../utils/logger.js';
import chalk from 'chalk';
import {
  Browser as PuppeteerBrowser,
  TimeoutError,
  HTTPResponse,
} from 'puppeteer';

export type PrepareOptions = {
  clickContinue?: boolean;
  fast?: boolean;
  useBrowser?: boolean;
  errorPatterns?: string[];
};

type Prepared = { content: string; type: 'json' | 'html' };

type Request = {
  url: string;
  method: 'GET' | 'POST';
  multiValueQueryString: Record<string, string[]>;
  headers?: Record<string, string>;
  json?: unknown;
  body?: string;
};
>>>>>>> 49cd770b

const DEFAULT_ERROR_PATTERNS_LOWER = PREPARE_DEFAULT_ERROR_HTML_PATTERNS.map(
  (p) => p.trim().toLowerCase()
).filter((p) => p.length > 0);

export async function prepare(
  inputZip: string,
  outputZip: string,
  options: PrepareOptions = {}
) {
  // Caller (CLI/service) passes options.
  // Defaults: browser=false (via useBrowser flag only), fast=true, clickContinue defaults to true (handled below)
  const effectiveBrowser = options.useBrowser;
  const effectiveClickContinue = options.clickContinue;
  const effectiveFast = options.fast;
  const headless = options.headless ?? true;
  const root = await fs.mkdtemp(path.join(tmpdir(), 'elephant-prepare-'));
  try {
    const dir = await extractZipToTemp(inputZip, root);

    const seed = await fs.readFile(
      path.join(dir, 'property_seed.json'),
      'utf-8'
    );
    try {
      await fs.access(path.join(dir, 'unnormalized_address.json'));
    } catch {
      console.error(
        chalk.red('unnormalized_address.json is missing in the input zip')
      );
      throw new Error('unnormalized_address.json is missing in the input zip');
    }

    const obj = JSON.parse(seed) as Record<string, unknown>;
    const req = obj.source_http_request as Request | undefined;
    const requestId = obj.request_identifier as string | undefined;
    if (!req) throw new Error('property_seed.json missing source_http_request');
    if (!requestId)
      throw new Error('property_seed.json missing request_identifier');

    const prepared = process.env.WEIRED_COUNTY
      ? await withBrowserFlow(workflow, headless, requestId)
      : req.method === 'GET' && effectiveBrowser
        ? await withBrowser(
            req,
<<<<<<< HEAD
            effectiveClickContinue,
            effectiveFast,
            requestId,
            headless
=======
            effectiveClickContinue !== false,
            effectiveFast === true,
            options.errorPatterns
>>>>>>> 49cd770b
          )
        : await withFetch(req);

    const name = `${requestId}.${prepared.type}`;
    await fs.writeFile(path.join(root, name), prepared.content, 'utf-8');

    const zip = new AdmZip();
    for (const rel of await fs.readdir(root))
      zip.addLocalFile(path.join(root, rel));
    zip.writeZip(outputZip);
  } finally {
    try {
      await fs.rm(root, { recursive: true, force: true });
    } catch {
      // ignore
    }
  }
<<<<<<< HEAD
=======
}

async function withFetch(req: Request): Promise<Prepared> {
  logger.info('Preparing with fetch...');
  const url = constructUrl(req);
  logger.info(`Making ${req.method} request to: ${url}`);

  const startMs = Date.now();
  let res: Response;
  try {
    const body = req.json ? JSON.stringify(req.json) : req.body;
    logger.debug(`Request body: ${body}`);
    logger.debug(`Request headers: ${JSON.stringify(req.headers)}`);

    res = await fetch(url, {
      method: req.method,
      headers: req.headers,
      body: body,
    });
  } catch (e) {
    const code = undiciErrorCode(e);
    if (code === 'UND_ERR_CONNECT_TIMEOUT') {
      console.error(
        chalk.red(
          'TimeoutError: Try changing the geolocation of your IP address to avoid geo-restrictions.'
        )
      );
    }

    logger.error(
      `Network error: ${e instanceof Error ? e.message : String(e)}`
    );
    throw e;
  }

  logger.info(`Response status: ${res.status} ${res.statusText}`);
  logger.debug(
    `Response headers: ${JSON.stringify(Object.fromEntries(res.headers.entries()))}`
  );

  if (!res.ok) {
    const errorText = await res
      .text()
      .catch(() => 'Unable to read error response');
    logger.error(`HTTP error response body: ${errorText}`);
    throw new Error(`HTTP error ${res.status}: ${res.statusText}`);
  }

  const txt = await res.text();
  const type = res.headers.get('content-type')?.includes('html')
    ? 'html'
    : 'json';
  const elapsedMs = Date.now() - startMs;
  logger.info(`Downloaded response body in ${elapsedMs}ms`);
  logger.info(`Response type: ${type}, content length: ${txt.length}`);
  return { content: txt, type };
}

async function withBrowser(
  req: Request,
  clickContinue = true,
  fast = false,
  errorPatterns?: string[]
): Promise<Prepared> {
  logger.info('Preparing with browser...');
  let browser: PuppeteerBrowser;
  if (process.platform === 'linux') {
    const puppeteer = await import('puppeteer');
    const { default: Chromium } = await import('@sparticuz/chromium');
    logger.info('Launching browser...');
    browser = await puppeteer.launch({
      ignoreDefaultArgs: ['--disable-extensions'],
      executablePath: await Chromium.executablePath(),
      headless: 'shell',
      args: [
        ...Chromium.args,
        '--hide-scrollbars',
        '--disable-web-security',
        '--no-sandbox',
      ],
      timeout: 30000,
    });
  } else if (process.platform === 'darwin') {
    const puppeteer = await import('puppeteer');
    logger.info('Launching browser...');
    browser = await puppeteer.launch({
      headless: true,
      timeout: 30000,
    });
  } else {
    const errorMessage =
      'Unsupported platform. Only Linux and macOS are supported.';
    console.log(chalk.red(errorMessage));
    throw new Error(errorMessage);
  }
  try {
    logger.info('Creating page...');
    const page = await browser.newPage();
    if (fast) {
      await page.setRequestInterception(true);
      page.on('request', (req) => {
        const type = req.resourceType();
        const blocked = ['image', 'stylesheet', 'font', 'media', 'websocket'];
        if (blocked.includes(type)) req.abort();
        else req.continue();
      });
    }
    const startMs = Date.now();
    await page.evaluateOnNewDocument(() => {
      Object.defineProperty(navigator, 'webdriver', { get: () => undefined });
    });
    await page.setUserAgent(
      'Mozilla/5.0 (X11; Linux x86_64) AppleWebKit/537.36 (KHTML, like Gecko) Chrome/120 Safari/537.36'
    );
    await page.setExtraHTTPHeaders({
      'Accept-Language': 'en-US,en;q=0.9',
      Accept: 'text/html,application/xhtml+xml',
    });
    logger.info('Navigating to URL...');
    try {
      const url = constructUrl(req);
      logger.info(`Navigating to URL: ${url}`);
      const navRes = await page.goto(url, {
        waitUntil: fast ? 'domcontentloaded' : 'networkidle2',
        timeout: fast ? 15000 : 60000,
      });
      assertNavigationOk(navRes, 'initial navigation');
    } catch (e) {
      logger.error(`Error navigating to URL: ${e}`);
      if (e instanceof TimeoutError) {
        console.error(
          chalk.red(
            'TimeoutError: Try changing the geolocation of your IP address to avoid geo-restrictions.'
          )
        );
      }
      throw e;
    }

    await Promise.race([
      page
        .waitForSelector('#pnlIssues', { visible: true, timeout: 8000 })
        .catch(() => {}),
      page
        .waitForFunction(
          () =>
            document.querySelector('#parcelLabel') ||
            document.querySelector('.sectionTitle') ||
            document.querySelector('table.detailsTable') ||
            document.querySelector('.textPanel') ||
            document.querySelector('[id*="Property"]'),
          { timeout: 15000 }
        )
        .catch(() => {}),
    ]);

    if (clickContinue) {
      const info = await page.evaluate(() => {
        const modal = document.getElementById('pnlIssues');
        if (!modal) return null as null | { buttonSelector: string };
        const s = window.getComputedStyle(modal);
        const vis =
          s.display !== 'none' &&
          s.visibility !== 'hidden' &&
          Number(s.zIndex) > 0;
        if (!vis) return null;
        const btn =
          (modal.querySelector('#btnContinue') as
            | HTMLInputElement
            | HTMLButtonElement
            | null) ||
          (modal.querySelector(
            'input[name="btnContinue"]'
          ) as HTMLInputElement | null) ||
          (modal.querySelector(
            'input[value="Continue"]'
          ) as HTMLInputElement | null) ||
          (modal.querySelector(
            'button[value="Continue"]'
          ) as HTMLButtonElement | null);
        if (!btn) return null;
        const sel = btn.name
          ? `input[name="${btn.name}"]`
          : btn.id === 'btnContinue'
            ? '#btnContinue'
            : 'input[value="Continue"]';
        return { buttonSelector: sel };
      });

      if (info) {
        try {
          await page.waitForSelector(info.buttonSelector, {
            visible: true,
            timeout: 5000,
          });
          await page.click(info.buttonSelector);
          logger.info(`Clicked continue button: ${info.buttonSelector}`);
          try {
            const contRes = await page.waitForNavigation({
              waitUntil: 'networkidle2',
              timeout: 30000,
            });
            assertNavigationOk(contRes, 'after continue');
          } catch {
            logger.warn('No navigation after continue; waiting for content');
          }
        } catch {
          logger.warn('Failed to wait for continue button');
        }
      }
    } else {
      logger.info('Skipping Continue modal click by flag');
    }

    if (fast) {
      await new Promise((resolve) => setTimeout(resolve, 1000));
    } else {
      await Promise.race([
        page
          .waitForFunction(() => document.readyState === 'complete', {
            timeout: 15000,
          })
          .catch(() => null),
        page
          .waitForSelector('#parcelLabel', { visible: true, timeout: 15000 })
          .catch(() => null),
        page
          .waitForFunction(
            () =>
              document.querySelector('#valueGrid') ||
              document.querySelector('#PropertyDetails') ||
              document.querySelector('#PropertyDetailsCurrent') ||
              document.querySelector('#divDisplayParcelOwner') ||
              document.querySelector('#divDisplayParcelPhoto'),
            { timeout: 15000 }
          )
          .catch(() => null),
      ]);

      await page
        .waitForFunction(
          () =>
            document.querySelector('#valueGrid') ||
            document.querySelector('#PropertyDetails') ||
            document.querySelector('#PropertyDetailsCurrent') ||
            document.querySelector('#divDisplayParcelOwner') ||
            document.querySelector('#divDisplayParcelPhoto'),
          { timeout: 30000 }
        )
        .catch(() => {
          logger.warn('Deep content not detected; proceeding with current DOM');
        });
    }

    const html = await page.content();
    const bad = detectErrorHtml(html, errorPatterns);
    if (bad) {
      logger.error(`Detected error HTML in browser content: ${bad}`);
      throw new Error(`Browser returned error page: ${bad}`);
    }
    const elapsedMs = Date.now() - startMs;
    logger.info(`Captured page HTML in ${elapsedMs}ms`);
    return { content: html, type: 'html' } as Prepared;
  } finally {
    await browser.close();
  }
}

function constructUrl(req: Request) {
  const url = new URL(req.url);
  const query = new URLSearchParams();
  for (const [key, values] of Object.entries(req.multiValueQueryString)) {
    for (const value of values) query.append(key, value);
  }
  url.search = query.toString();
  return url.toString();
}

function undiciErrorCode(e: unknown): string | undefined {
  // Direct
  if (
    typeof e === 'object' &&
    e &&
    'code' in e &&
    typeof (e as any).code === 'string'
  ) {
    return (e as any).code;
  }
  // Cause chain
  const cause = (e as any)?.cause;
  if (
    typeof cause === 'object' &&
    cause &&
    'code' in cause &&
    typeof cause.code === 'string'
  ) {
    return cause.code;
  }
  // AggregateError (sometimes Undici wraps connection errors)
  if (e instanceof AggregateError) {
    for (const inner of e.errors ?? []) {
      const c = undiciErrorCode(inner);
      if (c) return c;
    }
  }
  return undefined;
}

function detectErrorHtml(html: string, extra?: string[]): string | null {
  const lowered = html.toLowerCase();
  for (const q of DEFAULT_ERROR_PATTERNS_LOWER)
    if (lowered.includes(q)) return q;
  const add = extra || [];
  const addLower = add
    .map((p) => p.trim().toLowerCase())
    .filter((q) => q.length > 0);
  for (const q of addLower) if (lowered.includes(q)) return q;
  return null;
}

function assertNavigationOk(res: HTTPResponse | null, phase: string) {
  if (!res) return;
  const status = res.status();
  if (status >= 400) {
    const statusText = res.statusText();
    logger.error(`HTTP error ${phase}: ${status} ${statusText}`);
    throw new Error(`HTTP error ${status}: ${statusText}`);
  }
>>>>>>> 49cd770b
}<|MERGE_RESOLUTION|>--- conflicted
+++ resolved
@@ -3,17 +3,14 @@
 import AdmZip from 'adm-zip';
 import { promises as fs } from 'fs';
 import { extractZipToTemp } from '../utils/zip.js';
-<<<<<<< HEAD
 import chalk from 'chalk';
 import { PrepareOptions, Request } from './types.js';
 import { withBrowser } from './withBrowser.js';
 import { withFetch } from './withFetch.js';
 import { withBrowserFlow } from './withBrowserFlow.js';
 import { workflow } from './workflow.js';
-=======
 import { PREPARE_DEFAULT_ERROR_HTML_PATTERNS } from '../config/constants.js';
 import { logger } from '../utils/logger.js';
-import chalk from 'chalk';
 import {
   Browser as PuppeteerBrowser,
   TimeoutError,
@@ -37,7 +34,6 @@
   json?: unknown;
   body?: string;
 };
->>>>>>> 49cd770b
 
 const DEFAULT_ERROR_PATTERNS_LOWER = PREPARE_DEFAULT_ERROR_HTML_PATTERNS.map(
   (p) => p.trim().toLowerCase()
@@ -83,16 +79,11 @@
       : req.method === 'GET' && effectiveBrowser
         ? await withBrowser(
             req,
-<<<<<<< HEAD
             effectiveClickContinue,
             effectiveFast,
             requestId,
             headless
-=======
-            effectiveClickContinue !== false,
-            effectiveFast === true,
             options.errorPatterns
->>>>>>> 49cd770b
           )
         : await withFetch(req);
 
@@ -110,8 +101,6 @@
       // ignore
     }
   }
-<<<<<<< HEAD
-=======
 }
 
 async function withFetch(req: Request): Promise<Prepared> {
@@ -440,5 +429,4 @@
     logger.error(`HTTP error ${phase}: ${status} ${statusText}`);
     throw new Error(`HTTP error ${status}: ${statusText}`);
   }
->>>>>>> 49cd770b
 }